--- conflicted
+++ resolved
@@ -25,11 +25,4 @@
 - Debian
 - Centos
 - Linux
-- macOS
-<<<<<<< HEAD
-- Arch Linux  
-
-Next: [Compute Resources](02-compute-resources.md)
-=======
-- Arch Linux
->>>>>>> 12e12ab6
+- macOS