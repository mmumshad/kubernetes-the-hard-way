# Provisioning Compute Resources

Note: You must have VirtualBox and Vagrant configured at this point

Download this github repository and cd into the vagrant folder

`git clone https://github.com/mmumshad/kubernetes-the-hard-way.git`

CD into vagrant directory

`cd kubernetes-the-hard-way\vagrant`

Run Vagrant up

`vagrant up`


This does the below:

- Deploys 5 VMs - 2 Master, 2 Worker and 1 Loadbalancer with the name 'kubernetes-ha-* '
    > This is the default settings. This can be changed at the top of the Vagrant file.
    > If you choose to change these settings, please also update vagrant/ubuntu/vagrant/setup-hosts.sh
    > to add the additional hosts to the /etc/hosts default before running "vagrant up".

- Set's IP addresses in the range 192.168.5

    | VM            |  VM Name               | Purpose       | IP           | Forwarded Port   |
    | ------------  | ---------------------- |:-------------:| ------------:| ----------------:|
    | master-1      | kubernetes-ha-master-1 | Master        | 192.168.5.11 |     2711         |
    | master-2      | kubernetes-ha-master-2 | Master        | 192.168.5.12 |     2712         |
    | worker-1      | kubernetes-ha-worker-1 | Worker        | 192.168.5.21 |     2721         |
    | worker-2      | kubernetes-ha-worker-2 | Worker        | 192.168.5.22 |     2722         |
    | loadbalancer  | kubernetes-ha-lb       | LoadBalancer  | 192.168.5.30 |     2730         |

    > These are the default settings. These can be changed in the Vagrant file

- Add's a DNS entry to each of the nodes to access internet
    > DNS: 8.8.8.8

- Install's Docker on Worker nodes
- Runs the below command on all nodes to allow for network forwarding in IP Tables.
  This is required for kubernetes networking to function correctly.
    > sysctl net.bridge.bridge-nf-call-iptables=1


## SSH to the nodes

There are two ways to SSH into the nodes:

### 1. SSH using Vagrant

  From the directory you ran the `vagrant up` command, run `vagrant ssh <vm>` for example `vagrant ssh master-1`.
  > Note: Use VM field from the above table and not the vm name itself.

### 2. SSH Using SSH Client Tools

Use your favourite SSH Terminal tool (putty).

Use the above IP addresses. Username and password based SSH is disabled by default.
Vagrant generates a private key for each of these VMs. It is placed under the .vagrant folder (in the directory you ran the `vagrant up` command from) at the below path for each VM:

**Private Key Path:** `.vagrant/machines/<machine name>/virtualbox/private_key`

**Username:** `vagrant`


## Verify Environment

- Ensure all VMs are up
- Ensure VMs are assigned the above IP addresses
- Ensure you can SSH into these VMs using the IP and private keys
- Ensure the VMs can ping each other
- Ensure the worker nodes have Docker installed on them. Version: 18.06
  > command `sudo docker version`

## Troubleshooting Tips

1. If any of the VMs failed to provision, or is not configured correct, delete the vm using the command:

`vagrant destroy <vm>`

Then reprovision. Only the missing VMs will be re-provisioned

`vagrant up`


Sometimes the delete does not delete the folder created for the vm and throws the below error.

VirtualBox error:

    VBoxManage.exe: error: Could not rename the directory 'D:\VirtualBox VMs\ubuntu-bionic-18.04-cloudimg-20190122_1552891552601_76806' to 'D:\VirtualBox VMs\kubernetes-ha-worker-2' to save the settings file (VERR_ALREADY_EXISTS)
    VBoxManage.exe: error: Details: code E_FAIL (0x80004005), component SessionMachine, interface IMachine, callee IUnknown
    VBoxManage.exe: error: Context: "SaveSettings()" at line 3105 of file VBoxManageModifyVM.cpp

In such cases delete the VM, then delete the VM folder and then re-provision

`vagrant destroy <vm>`

`rmdir "<path-to-vm-folder>\kubernetes-ha-worker-2"`

`vagrant up`
<<<<<<< HEAD
  

Next: [Client Tools](03-client-tools.md)
=======

2. When you try "sysctl net.bridge.bridge-nf-call-iptables=1", it would sometimes return "sysctl: cannot stat /proc/sys/net/bridge/bridge-nf-call-iptables: No such file or directory" error. The below would resolve the issue.

`modprobe br_netfilter`

`sysctl -p /etc/sysctl.conf`

`net.bridge.bridge-nf-call-iptables=1`
>>>>>>> 12e12ab6
<|MERGE_RESOLUTION|>--- conflicted
+++ resolved
@@ -99,17 +99,3 @@
 `rmdir "<path-to-vm-folder>\kubernetes-ha-worker-2"`
 
 `vagrant up`
-<<<<<<< HEAD
-  
-
-Next: [Client Tools](03-client-tools.md)
-=======
-
-2. When you try "sysctl net.bridge.bridge-nf-call-iptables=1", it would sometimes return "sysctl: cannot stat /proc/sys/net/bridge/bridge-nf-call-iptables: No such file or directory" error. The below would resolve the issue.
-
-`modprobe br_netfilter`
-
-`sysctl -p /etc/sysctl.conf`
-
-`net.bridge.bridge-nf-call-iptables=1`
->>>>>>> 12e12ab6
